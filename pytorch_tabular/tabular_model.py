# Pytorch Tabular
# Author: Manu Joseph <manujoseph@gmail.com>
# For license information, see LICENSE.TXT
"""Tabular Model"""
from collections import defaultdict
import logging
import os
from typing import Callable, Dict, Iterable, List, Optional, Tuple, Union

import joblib
import numpy as np
import pandas as pd
import pytorch_lightning as pl
import torch
from omegaconf import OmegaConf
from omegaconf.dictconfig import DictConfig
from pytorch_lightning.utilities.cloud_io import load as pl_load
from sklearn.base import TransformerMixin
from torch import nn
from tqdm.autonotebook import tqdm

import pytorch_tabular.models as models
from pytorch_tabular.config import (
    DataConfig,
    ExperimentConfig,
    ExperimentRunManager,
    ModelConfig,
    OptimizerConfig,
    TrainerConfig,
)
from pytorch_tabular.tabular_datamodule import TabularDatamodule

logger = logging.getLogger(__name__)


class TabularModel:
    def __init__(
        self,
        config: Optional[DictConfig] = None,
        data_config: Optional[Union[DataConfig, str]] = None,
        model_config: Optional[Union[ModelConfig, str]] = None,
        optimizer_config: Optional[Union[OptimizerConfig, str]] = None,
        trainer_config: Optional[Union[TrainerConfig, str]] = None,
        experiment_config: Optional[Union[ExperimentConfig, str]] = None,
        model_callable: Optional[Callable] = None,
    ) -> None:
        """The core model which orchestrates everything from initializing the datamodule, the model, trainer, etc.

        Args:
            config (Optional[Union[DictConfig, str]], optional): Single OmegaConf DictConfig object or
                the path to the yaml file holding all the config parameters. Defaults to None.

            data_config (Optional[Union[DataConfig, str]], optional): DataConfig object or path to the yaml file. Defaults to None.

            model_config (Optional[Union[ModelConfig, str]], optional): A subclass of ModelConfig or path to the yaml file.
                Determines which model to run from the type of config. Defaults to None.

            optimizer_config (Optional[Union[OptimizerConfig, str]], optional): OptimizerConfig object or path to the yaml file.
                Defaults to None.

            trainer_config (Optional[Union[TrainerConfig, str]], optional): TrainerConfig object or path to the yaml file.
                Defaults to None.

            experiment_config (Optional[Union[ExperimentConfig, str]], optional): ExperimentConfig object or path to the yaml file.
                If Provided configures the experiment tracking. Defaults to None.

            model_callable (Optional[Callable], optional): If provided, will override the model callable that will be loaded from the config.
                Typically used when providing Custom Models
        """
        super().__init__()
        self.exp_manager = ExperimentRunManager()
        if config is None:
            assert (
                (data_config is not None)
                or (model_config is not None)
                or (optimizer_config is not None)
                or (trainer_config is not None)
            ), "If `config` is None, `data_config`, `model_config`, `trainer_config`, and `optimizer_config` cannot be None"
            data_config = self._read_parse_config(data_config, DataConfig)
            model_config = self._read_parse_config(model_config, ModelConfig)
            # # Re-routing to Categorical embedding Model if embed_categorical is true for NODE
            # if (
            #     hasattr(model_config, "_model_name")
            #     and (model_config._model_name == "NODEModel")
            #     and (model_config.embed_categorical)
            #     and ("CategoryEmbedding" not in model_config._model_name)
            # ):
            #     model_config._model_name = (
            #         "CategoryEmbedding" + model_config._model_name
            #     )
            trainer_config = self._read_parse_config(trainer_config, TrainerConfig)
            optimizer_config = self._read_parse_config(
                optimizer_config, OptimizerConfig
            )
            if experiment_config is None:
                logger.info("Experiment Tracking is turned off")
                self.track_experiment = False
                self.config = OmegaConf.merge(
                    OmegaConf.to_container(data_config),
                    OmegaConf.to_container(model_config),
                    OmegaConf.to_container(trainer_config),
                    OmegaConf.to_container(optimizer_config),
                )
            else:
                experiment_config = self._read_parse_config(
                    experiment_config, ExperimentConfig
                )
                self.track_experiment = True
                self.config = OmegaConf.merge(
                    OmegaConf.to_container(data_config),
                    OmegaConf.to_container(model_config),
                    OmegaConf.to_container(trainer_config),
                    OmegaConf.to_container(experiment_config),
                    OmegaConf.to_container(optimizer_config),
                )
        else:
            self.config = config
            if not hasattr(config, "log_target") and (config.log_target is not None):
                experiment_config = OmegaConf.structured(experiment_config)
                self.track_experiment = True
            else:
                logger.info("Experiment Tracking is turned off")
                self.track_experiment = False

        self.name, self.uid = self._get_run_name_uid()
        if self.track_experiment:
            self._setup_experiment_tracking()
        else:
            self.logger = None

        self.exp_manager = ExperimentRunManager()
        if model_callable is None:
            self.model_callable = getattr(
                getattr(models, self.config._module_src), self.config._model_name
            )
            self.custom_model = False
        else:
            self.model_callable = model_callable
            self.custom_model = True
        self._run_validation()

    def _run_validation(self):
        """Validates the Config params and throws errors if something is wrong

        Raises:
            NotImplementedError: If you provide a multi-target config to a classification task
            ValueError: If there is a problem with Target Range
        """
        if self.config.task == "classification":
            if len(self.config.target) > 1:
                raise NotImplementedError(
                    "Multi-Target Classification is not implemented."
                )
        if self.config.task == "regression":
            if self.config.target_range is not None:
                if (
                    (len(self.config.target_range) != len(self.config.target))
                    or any([len(range_) != 2 for range_ in self.config.target_range])
                    or any(
                        [range_[0] > range_[1] for range_ in self.config.target_range]
                    )
                ):
                    raise ValueError(
                        "Targe Range, if defined, should be list tuples of length two(min,max). The length of the list should be equal to hte length of target columns"
                    )

    def _read_parse_config(self, config, cls):
        if isinstance(config, str):
            if os.path.exists(config):
                _config = OmegaConf.load(config)
                if cls == ModelConfig:
                    cls = getattr(
                        getattr(models, _config._module_src), _config._config_name
                    )
                config = cls(
                    **{
                        k: v
                        for k, v in _config.items()
                        if (k in cls.__dataclass_fields__.keys())
                        and (cls.__dataclass_fields__[k].init)
                    }
                )
            else:
                raise ValueError(f"{config} is not a valid path")
        config = OmegaConf.structured(config)
        return config

    def _get_run_name_uid(self) -> Tuple[str, int]:
        """Gets the name of the experiment and increments version by 1

        Returns:
            tuple[str, int]: Returns the name and version number
        """
        if self.config.run_name is not None:
            name = self.config.run_name
        elif self.config.checkpoints_name is not None:
            name = self.config.checkpoints_name
        else:
            name = self.config.task
        uid = self.exp_manager.update_versions(name)
        return name, uid

    def _setup_experiment_tracking(self):
        """Sets up the Experiment Tracking Framework according to the choices made in the Experimentconfig

        Raises:
            NotImplementedError: Raises an Error for invalid choices of log_target
        """
        if self.config.log_target == "tensorboard":
            self.logger = pl.loggers.TensorBoardLogger(
                name=self.name, save_dir=self.config.project_name, version=self.uid
            )
        elif self.config.log_target == "wandb":
            self.logger = pl.loggers.WandbLogger(
                name=f"{self.name}_{self.uid}",
                project=self.config.project_name,
                offline=False,
            )
        else:
            raise NotImplementedError(
                f"{self.config.log_target} is not implemented. Try one of [wandb, tensorboard]"
            )

    def _prepare_callbacks(self) -> List:
        """Prepares the necesary callbacks to the Trainer based on the configuration

        Returns:
            List: A list of callbacks
        """
        callbacks = []
        if self.config.early_stopping is not None:
            early_stop_callback = pl.callbacks.early_stopping.EarlyStopping(
                monitor=self.config.early_stopping,
                min_delta=self.config.early_stopping_min_delta,
                patience=self.config.early_stopping_patience,
                verbose=False,
                mode=self.config.early_stopping_mode,
            )
            callbacks.append(early_stop_callback)
        if self.config.checkpoints:
            ckpt_name = f"{self.name}-{self.uid}"
            ckpt_name = ckpt_name.replace(" ", "_") + "_{epoch}-{valid_loss:.2f}"
            model_checkpoint = pl.callbacks.ModelCheckpoint(
                monitor=self.config.checkpoints,
                dirpath=self.config.checkpoints_path,
                filename=ckpt_name,
                save_top_k=self.config.checkpoints_save_top_k,
                mode=self.config.checkpoints_mode,
            )
            callbacks.append(model_checkpoint)
            self.config.checkpoint_callback = True
        else:
            self.config.checkpoint_callback = False
        logger.debug(f"Callbacks used: {callbacks}")
        return callbacks

    def data_aware_initialization(self):
        """Performs data-aware initialization for NODE"""
        logger.info("Data Aware Initialization....")
        # Need a big batch to initialize properly
        alt_loader = self.datamodule.train_dataloader(batch_size=2000)
        batch = next(iter(alt_loader))
        for k, v in batch.items():
            if isinstance(v, list) and (len(v) == 0):
                # Skipping empty list
                continue
            # batch[k] = v.to("cpu" if self.config.gpu == 0 else "cuda")
            batch[k] = v.to(self.model.device)

        # single forward pass to initialize the ODST
        with torch.no_grad():
            self.model(batch)

    def _prepare_dataloader(
        self, train, validation, test, target_transform=None, train_sampler=None
    ):
        logger.info("Preparing the DataLoaders...")
        if (
            hasattr(self, "datamodule")
            and self.datamodule is not None
            and self.datamodule._fitted
        ):
            logger.debug("Data Module is already fitted. Using it to get loaders")
        else:
            self.datamodule = TabularDatamodule(
                train=train,
                validation=validation,
                config=self.config,
                test=test,
                target_transform=target_transform,
                train_sampler=train_sampler,
            )
            self.datamodule.prepare_data()
            self.datamodule.setup("fit")
        train_loader = self.datamodule.train_dataloader()
        val_loader = self.datamodule.val_dataloader()
        return train_loader, val_loader

    def _prepare_model(self, loss, metrics, optimizer, optimizer_params, reset):
        logger.info(f"Preparing the Model: {self.config._model_name}...")
        # Fetching the config as some data specific configs have been added in the datamodule
        self.config = self.datamodule.config
        if hasattr(self, "model") and self.model is not None and not reset:
            logger.debug("Using the trained model...")
        else:
            logger.debug("Re-initializing the model. Trained weights are ignored.")
            self.model = self.model_callable(
                self.config,
                custom_loss=loss,
                custom_metrics=metrics,
                custom_optimizer=optimizer,
                custom_optimizer_params=optimizer_params,
            )
            # Data Aware Initialization (NODE)
            if self.config._model_name in ["NODEModel"]:
                self.data_aware_initialization()

    def _prepare_trainer(self, max_epochs=None, min_epochs=None):
        logger.info("Preparing the Trainer...")
        if max_epochs is not None:
            self.config.max_epochs = max_epochs
        if min_epochs is not None:
            self.config.min_epochs = min_epochs
        # TODO get Trainer Arguments from the init signature
        trainer_args = vars(pl.Trainer()).keys()
        trainer_args_config = {
            k: v for k, v in self.config.items() if k in trainer_args
        }
        # For some weird reason, checkpoint_callback is not appearing in the Trainer vars
        trainer_args_config["checkpoint_callback"] = self.config.checkpoint_callback
        self.trainer = pl.Trainer(
            logger=self.logger,
            callbacks=self.callbacks,
            **trainer_args_config,
        )

    def load_best_model(self):
        """Loads the best model after training is done"""
        if self.trainer.checkpoint_callback is not None:
            logger.info("Loading the best model...")
            ckpt_path = self.trainer.checkpoint_callback.best_model_path
            logger.debug(f"Model Checkpoint: {ckpt_path}")
            ckpt = pl_load(ckpt_path, map_location=lambda storage, loc: storage)
            self.model.load_state_dict(ckpt["state_dict"])
        else:
            logger.info(
                "No best model available to load. Did you run it more than 1 epoch?..."
            )

    def _pre_fit(
        self,
        train: pd.DataFrame,
        validation: Optional[pd.DataFrame],
        test: Optional[pd.DataFrame],
        loss: Optional[torch.nn.Module],
        metrics: Optional[List[Callable]],
        optimizer: Optional[torch.optim.Optimizer],
        optimizer_params: Dict,
        train_sampler: Optional[torch.utils.data.Sampler],
        target_transform: Optional[Union[TransformerMixin, Tuple]],
        max_epochs: int,
        min_epochs: int,
        reset: bool,
    ):
        """Prepares the dataloaders, trainer, and model for the fit process"""
        if target_transform is not None:
            if isinstance(target_transform, Iterable):
                assert (
                    len(target_transform) == 2
                ), "If `target_transform` is a tuple, it should have and only have forward and backward transformations"
            elif isinstance(target_transform, TransformerMixin):
                pass
            else:
                raise ValueError(
                    "`target_transform` should wither be an sklearn Transformer or a tuple of callables."
                )
        if self.config.task == "classification" and target_transform is not None:
            logger.warning(
                "For classification task, target transform is not used. Ignoring the parameter"
            )
            target_transform = None
        train_loader, val_loader = self._prepare_dataloader(
            train, validation, test, target_transform, train_sampler
        )
        self._prepare_model(loss, metrics, optimizer, optimizer_params, reset)

        if self.track_experiment and self.config.log_target == "wandb":
            self.logger.watch(
                self.model, log=self.config.exp_watch, log_freq=self.config.exp_log_freq
            )
        self.callbacks = self._prepare_callbacks()
        self._prepare_trainer(max_epochs, min_epochs)
        return train_loader, val_loader

    def fit(
        self,
        train: pd.DataFrame,
        validation: Optional[pd.DataFrame] = None,
        test: Optional[pd.DataFrame] = None,
        loss: Optional[torch.nn.Module] = None,
        metrics: Optional[List[Callable]] = None,
        optimizer: Optional[torch.optim.Optimizer] = None,
        optimizer_params: Dict = {},
        train_sampler: Optional[torch.utils.data.Sampler] = None,
        target_transform: Optional[Union[TransformerMixin, Tuple]] = None,
        max_epochs: Optional[int] = None,
        min_epochs: Optional[int] = None,
        reset: bool = False,
    ) -> None:
        """The fit method which takes in the data and triggers the training

        Args:
            train (pd.DataFrame): Training Dataframe

            valid (Optional[pd.DataFrame], optional): If provided, will use this dataframe as the validation while training.
                Used in Early Stopping and Logging. If left empty, will use 20% of Train data as validation. Defaults to None.

            test (Optional[pd.DataFrame], optional): If provided, will use as the hold-out data,
                which you'll be able to check performance after the model is trained. Defaults to None.

            loss (Optional[torch.nn.Module], optional): Custom Loss functions which are not in standard pytorch library

            metrics (Optional[List[Callable]], optional): Custom metric functions(Callable) which has the
                signature metric_fn(y_hat, y) and works on torch tensor inputs

            optimizer (Optional[torch.optim.Optimizer], optional): Custom optimizers which are a drop in replacements for standard PyToch optimizers.
                This should be the Class and not the initialized object

            optimizer_params (Optional[Dict], optional): The parmeters to initialize the custom optimizer.

            train_sampler (Optional[torch.utils.data.Sampler], optional): Custom PyTorch batch samplers which will be passed to the DataLoaders. Useful for dealing with imbalanced data and other custom batching strategies

            target_transform (Optional[Union[TransformerMixin, Tuple(Callable)]], optional): If provided, applies the transform to the target before modelling
                and inverse the transform during prediction. The parameter can either be a sklearn Transformer which has an inverse_transform method, or
                a tuple of callables (transform_func, inverse_transform_func)

            max_epochs (Optional[int]): Overwrite maximum number of epochs to be run

            min_epochs (Optional[int]): Overwrite minimum number of epochs to be run

            reset: (bool): Flag to reset the model and train again from scratch
        """
        train_loader, val_loader = self._pre_fit(
            train,
            validation,
            test,
            loss,
            metrics,
            optimizer,
            optimizer_params,
            train_sampler,
            target_transform,
            max_epochs,
            min_epochs,
            reset,
        )
        self.model.train()
        if self.config.auto_lr_find and (not self.config.fast_dev_run):
            self.trainer.tune(self.model, train_loader, val_loader)
            # Parameters in NODE needs to be initialized again
            if self.config._model_name in ["CategoryEmbeddingNODEModel", "NODEModel"]:
                self.data_aware_initialization()
        self.model.train()
        self.trainer.fit(self.model, train_loader, val_loader)
        logger.info("Training the model completed...")
        if self.config.load_best:
            self.load_best_model()

    def find_learning_rate(
        self,
        train: pd.DataFrame,
        validation: Optional[pd.DataFrame] = None,
        test: Optional[pd.DataFrame] = None,
        loss: Optional[torch.nn.Module] = None,
        metrics: Optional[List[Callable]] = None,
        optimizer: Optional[torch.optim.Optimizer] = None,
        optimizer_params: Dict = {},
        min_lr: float = 1e-8,
        max_lr: float = 1,
        num_training: int = 100,
        mode: str = "exponential",
        early_stop_threshold: float = 4.0,
        plot=True,
    ) -> None:
        """Enables the user to do a range test of good initial learning rates, to reduce the amount of guesswork in picking a good starting learning rate.

        Args:
            train (pd.DataFrame): Training Dataframe

            valid (Optional[pd.DataFrame], optional): If provided, will use this dataframe as the validation while training.
                Used in Early Stopping and Logging. If left empty, will use 20% of Train data as validation. Defaults to None.

            test (Optional[pd.DataFrame], optional): If provided, will use as the hold-out data,
                which you'll be able to check performance after the model is trained. Defaults to None.

            loss (Optional[torch.nn.Module], optional): Custom Loss functions which are not in standard pytorch library

            metrics (Optional[List[Callable]], optional): Custom metric functions(Callable) which has the signature metric_fn(y_hat, y)

            optimizer (Optional[torch.optim.Optimizer], optional): Custom optimizers which are a drop in replacements for standard PyToch optimizers.
                This should be the Class and not the initialized object

            optimizer_params (Optional[Dict], optional): The parmeters to initialize the custom optimizer.

            min_lr (Optional[float], optional): minimum learning rate to investigate

            max_lr (Optional[float], optional): maximum learning rate to investigate

            num_training (Optional[int], optional): number of learning rates to test

            mode (Optional[str], optional): search strategy, either 'linear' or 'exponential'. If set to
                'linear' the learning rate will be searched by linearly increasing
                after each batch. If set to 'exponential', will increase learning
                rate exponentially.

            early_stop_threshold(Optional[float], optional): threshold for stopping the search. If the
                loss at any point is larger than early_stop_threshold*best_loss
                then the search is stopped. To disable, set to None.

            plot(bool, optional): If true, will plot using matplotlib
        """

        train_loader, val_loader = self._pre_fit(
            train,
            validation,
            test,
            loss,
            metrics,
            optimizer,
            optimizer_params,
            target_transform=None,
            max_epochs=None,
            min_epochs=None,
            reset=True,
        )
        lr_finder = self.trainer.tuner.lr_find(
            self.model,
            train_loader,
            val_loader,
            min_lr,
            max_lr,
            num_training,
            mode,
            early_stop_threshold,
        )
        if plot:
            fig = lr_finder.plot(suggest=True)
            fig.show()
        new_lr = lr_finder.suggestion()
        # cancelling the model and trainer that was loaded
        self.model = None
        self.trainer = None
        self.datamodule = None
        return new_lr, pd.DataFrame(lr_finder.results)

    def evaluate(self, test: Optional[pd.DataFrame]) -> Union[dict, list]:
        """Evaluates the dataframe using the loss and metrics already set in config

        Args:
            test (Optional[pd.DataFrame]): The dataframe to be evaluated. If not provided, will try to use the
                test provided during fit. If that was also not provided will return an empty dictionary

        Returns:
            Union[dict, list]: The final test result dictionary.
        """
        if test is not None:
            test_loader = self.datamodule.prepare_inference_dataloader(test)
        elif self.test is not None:
            test_loader = self.datamodule.test_dataloader()
        else:
            return {}
        result = self.trainer.test(
            test_dataloaders=test_loader,
            ckpt_path="best" if self.config.checkpoints else None,
        )
        return result

    def predict(
        self,
        test: pd.DataFrame,
        quantiles: Optional[List] = [0.25, 0.5, 0.75],
        n_samples: Optional[int] = 100,
        ret_logits=False,
    ) -> pd.DataFrame:
        """Uses the trained model to predict on new data and return as a dataframe

        Args:
            test (pd.DataFrame): The new dataframe with the features defined during training
            quantiles (Optional[List]): For probabilistic models like Mixture Density Networks, this specifies
                the different quantiles to be extracted apart from the `central_tendency` and added to the dataframe.
                For other models it is ignored. Defaults to [0.25, 0.5, 0.75]
            n_samples (Optional[int]): Number of samples to draw from the posterior to estimate the quantiles.
                Ignored for non-probabilistic models. Defaults to 100
            ret_logits (bool): Flag to return raw model outputs/logits except the backbone features along
                with the dataframe. Defaults to False

        Returns:
            pd.DataFrame: Returns a dataframe with predictions and features.
                If classification, it returns probabilities and final prediction
        """
<<<<<<< HEAD
=======
        assert all(
            [q <= 1 and q >= 0 for q in quantiles]
        ), "Quantiles should be a decimal between 0 and 1"
>>>>>>> 9db56a9a
        self.model.eval()
        inference_dataloader = self.datamodule.prepare_inference_dataloader(test)
        point_predictions = []
        quantile_predictions = []
        logits_predictions = defaultdict(list)
        is_probabilistic = (
            hasattr(self.model.hparams, "_probabilistic")
            and self.model.hparams._probabilistic
        )
        for batch in tqdm(inference_dataloader, desc="Generating Predictions..."):
            for k, v in batch.items():
                if isinstance(v, list) and (len(v) == 0):
                    # Skipping empty list
                    continue
                batch[k] = v.to(self.model.device)
            if is_probabilistic:
                samples, ret_value = self.model.sample(
                    batch, n_samples, ret_model_output=True
                )
                y_hat = torch.mean(samples, dim=-1)
                quantile_preds = []
                for q in quantiles:
                    quantile_preds.append(
                        torch.quantile(samples, q=q, dim=-1).unsqueeze(1)
                    )
            else:
                y_hat, ret_value = self.model.predict(batch, ret_model_output=True)
            if ret_logits:
                for k, v in ret_value.items():
                    # if k == "backbone_features":
                    #     continue
                    logits_predictions[k].append(v.detach().cpu())
            point_predictions.append(y_hat.detach().cpu())
            if is_probabilistic:
                quantile_predictions.append(
                    torch.cat(quantile_preds, dim=-1).detach().cpu()
                )
        point_predictions = torch.cat(point_predictions, dim=0)
        if point_predictions.ndim == 1:
            point_predictions = point_predictions.unsqueeze(-1)
        if is_probabilistic:
            quantile_predictions = torch.cat(quantile_predictions, dim=0).unsqueeze(-1)
            if quantile_predictions.ndim == 2:
                quantile_predictions = quantile_predictions.unsqueeze(-1)
        pred_df = test.copy()
        if self.config.task == "regression":
            point_predictions = point_predictions.numpy()
            # Probabilistic Models are only implemented for Regression
            if is_probabilistic:
                quantile_predictions = quantile_predictions.numpy()
            for i, target_col in enumerate(self.config.target):
                if self.datamodule.do_target_transform:
                    if self.config.target[i] in pred_df.columns:
                        pred_df[
                            self.config.target[i]
                        ] = self.datamodule.target_transforms[i].inverse_transform(
                            pred_df[self.config.target[i]].values.reshape(-1, 1)
                        )
                    pred_df[
                        f"{target_col}_prediction"
                    ] = self.datamodule.target_transforms[i].inverse_transform(
                        point_predictions[:, i].reshape(-1, 1)
                    )
                    if is_probabilistic:
                        for j, q in enumerate(quantiles):
                            pred_df[
                                f"{target_col}_q{int(q*100)}"
                            ] = self.datamodule.target_transforms[i].inverse_transform(
                                quantile_predictions[:, j, i].reshape(-1, 1)
                            )
                else:
                    pred_df[f"{target_col}_prediction"] = point_predictions[:, i]
                    if is_probabilistic:
                        for j, q in enumerate(quantiles):
                            pred_df[
                                f"{target_col}_q{int(q*100)}"
                            ] = quantile_predictions[:, j, i].reshape(-1, 1)

        elif self.config.task == "classification":
            point_predictions = nn.Softmax(dim=-1)(point_predictions).numpy()
            for i, class_ in enumerate(self.datamodule.label_encoder.classes_):
                pred_df[f"{class_}_probability"] = point_predictions[:, i]
            pred_df[f"prediction"] = self.datamodule.label_encoder.inverse_transform(
                np.argmax(point_predictions, axis=1)
            )
        if ret_logits:
            for k, v in logits_predictions.items():
                v = torch.cat(v, dim=0).numpy()
                if v.ndim == 1:
                    v = v.reshape(-1, 1)
                for i in range(v.shape[-1]):
                    if v.shape[-1] > 1:
                        pred_df[f"{k}_{i}"] = v[:, i]
                    else:
                        pred_df[f"{k}"] = v[:, i]
        return pred_df

    def save_model(self, dir: str):
        """Saves the model and checkpoints in the specified directory

        Args:
            dir (str): The path to the directory to save the model
        """
        if os.path.exists(dir) and (os.listdir(dir)):
            logger.warning("Directory is not empty. Overwriting the contents.")
            for f in os.listdir(dir):
                os.remove(os.path.join(dir, f))
        os.makedirs(dir, exist_ok=True)
        with open(os.path.join(dir, "config.yml"), "w") as fp:
            OmegaConf.save(self.config, fp, resolve=True)
        joblib.dump(self.datamodule, os.path.join(dir, "datamodule.sav"))
        if hasattr(self.config, "log_target") and self.config.log_target is not None:
            joblib.dump(self.logger, os.path.join(dir, "exp_logger.sav"))
        if hasattr(self, "callbacks"):
            joblib.dump(self.callbacks, os.path.join(dir, "callbacks.sav"))
        self.trainer.save_checkpoint(os.path.join(dir, "model.ckpt"))
        custom_params = {}
        custom_params["custom_loss"] = self.model.custom_loss
        custom_params["custom_metrics"] = self.model.custom_metrics
        custom_params["custom_optimizer"] = self.model.custom_optimizer
        custom_params["custom_optimizer_params"] = self.model.custom_optimizer_params
        joblib.dump(custom_params, os.path.join(dir, "custom_params.sav"))
        if self.custom_model:
            joblib.dump(
                self.model_callable, os.path.join(dir, "custom_model_callable.sav")
            )

    @classmethod
    def load_from_checkpoint(cls, dir: str):
        """Loads a saved model from the directory

        Args:
            dir (str): The directory where the model wa saved, along with the checkpoints

        Returns:
            TabularModel: The saved TabularModel
        """
        config = OmegaConf.load(os.path.join(dir, "config.yml"))
        datamodule = joblib.load(os.path.join(dir, "datamodule.sav"))
        if (
            hasattr(config, "log_target")
            and (config.log_target is not None)
            and os.path.exists(os.path.join(dir, "exp_logger.sav"))
        ):
            logger = joblib.load(os.path.join(dir, "exp_logger.sav"))
        else:
            logger = None
        if os.path.exists(os.path.join(dir, "callbacks.sav")):
            callbacks = joblib.load(os.path.join(dir, "callbacks.sav"))
        else:
            callbacks = []
        if os.path.exists(os.path.join(dir, "custom_model_callable.sav")):
            model_callable = joblib.load(os.path.join(dir, "custom_model_callable.sav"))
            custom_model = True
        else:
            model_callable = getattr(
                getattr(models, config._module_src), config._model_name
            )
            custom_model = False
        custom_params = joblib.load(os.path.join(dir, "custom_params.sav"))
        model_args = {}
        if custom_params.get("custom_loss") is not None:
            model_args['loss'] = "MSELoss"
        if custom_params.get("custom_metrics") is not None:
            model_args['metrics'] = ["mean_squared_error"]
            model_args['metric_params'] = [{}]
        if custom_params.get("custom_optimizer") is not None:
            model_args['optimizer'] = "Adam"
        if custom_params.get("custom_optimizer_params") is not None:
            model_args['optimizer_params'] = {}
        
        # Initializing with default metrics, losses, and optimizers. Will revert once initialized
        model = model_callable.load_from_checkpoint(
            checkpoint_path=os.path.join(dir, "model.ckpt"),
            **model_args
        )
        # else:
        #     # Initializing with default values
        #     model = model_callable.load_from_checkpoint(
        #         checkpoint_path=os.path.join(dir, "model.ckpt"),
        #     )
        # Updating config with custom parameters for experiment tracking
        if custom_params.get("custom_loss") is not None:
            model.custom_loss = custom_params["custom_loss"]
        if custom_params.get("custom_metrics") is not None:
            model.custom_metrics = custom_params["custom_metrics"]
        if custom_params.get("custom_optimizer") is not None:
            model.custom_optimizer = custom_params["custom_optimizer"]
        if custom_params.get("custom_optimizer_params") is not None:
            model.custom_optimizer_params = custom_params["custom_optimizer_params"]
        model._setup_loss()
        model._setup_metrics()
        tabular_model = cls(config=config, model_callable=model_callable)
        tabular_model.model = model
        tabular_model.custom_model = custom_model
        tabular_model.datamodule = datamodule
        tabular_model.callbacks = callbacks
        tabular_model._prepare_trainer()
        tabular_model.trainer.model = model
        tabular_model.logger = logger
        return tabular_model<|MERGE_RESOLUTION|>--- conflicted
+++ resolved
@@ -598,12 +598,9 @@
             pd.DataFrame: Returns a dataframe with predictions and features.
                 If classification, it returns probabilities and final prediction
         """
-<<<<<<< HEAD
-=======
         assert all(
             [q <= 1 and q >= 0 for q in quantiles]
         ), "Quantiles should be a decimal between 0 and 1"
->>>>>>> 9db56a9a
         self.model.eval()
         inference_dataloader = self.datamodule.prepare_inference_dataloader(test)
         point_predictions = []
