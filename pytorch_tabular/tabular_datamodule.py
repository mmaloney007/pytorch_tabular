# Pytorch Tabular
# Author: Manu Joseph <manujoseph@gmail.com>
# For license information, see LICENSE.TXT
"""Tabular Data Module"""
import logging
from pathlib import Path
import re
from typing import Iterable, List, Optional, Tuple, Union

import category_encoders as ce
import joblib
import numpy as np
import pandas as pd
import pytorch_lightning as pl
import torch
from omegaconf import DictConfig
from pandas.tseries import offsets
from pandas.tseries.frequencies import to_offset
from sklearn.base import TransformerMixin, copy
from sklearn.preprocessing import (
    FunctionTransformer,
    LabelEncoder,
    PowerTransformer,
    QuantileTransformer,
    StandardScaler,
)
from torch.utils.data import DataLoader, Dataset

from pytorch_tabular.config import InferredConfig

from .categorical_encoders import OrdinalEncoder

logger = logging.getLogger(__name__)


class TabularDatamodule(pl.LightningDataModule):

    CONTINUOUS_TRANSFORMS = {
        "quantile_uniform": {
            "callable": QuantileTransformer,
            "params": dict(output_distribution="uniform", random_state=None),
        },
        "quantile_normal": {
            "callable": QuantileTransformer,
            "params": dict(output_distribution="normal", random_state=None),
        },
        "box-cox": {
            "callable": PowerTransformer,
            "params": dict(method="box-cox", standardize=False),
        },
        "yeo-johnson": {
            "callable": PowerTransformer,
            "params": dict(method="yeo-johnson", standardize=False),
        },
    }

    def __init__(
        self,
        train: pd.DataFrame,
        config: DictConfig,
        validation: pd.DataFrame = None,
        test: pd.DataFrame = None,
        target_transform: Optional[Union[TransformerMixin, Tuple]] = None,
        train_sampler: Optional[torch.utils.data.Sampler] = None,
        seed: Optional[int] = 42,
    ):
        """The Pytorch Lightning Datamodule for Tabular Data

        Args:
            train (pd.DataFrame): The Training Dataframe
            config (DictConfig): Merged configuration object from ModelConfig, DataConfig,
            TrainerConfig, OptimizerConfig & ExperimentConfig
            validation (pd.DataFrame, optional): Validation Dataframe.
            If left empty, we use the validation split from DataConfig to split a random sample as validation.
            Defaults to None.
            test (pd.DataFrame, optional): Holdout DataFrame to check final performance on.
            Defaults to None.
            target_transform (Optional[Union[TransformerMixin, Tuple(Callable)]], optional): If provided, applies the transform to the target before modelling
            and inverse the transform during prediction. The parameter can either be a sklearn Transformer which has an inverse_transform method, or
            a tuple of callables (transform_func, inverse_transform_func)
        """
        super().__init__()
        self.train = train.copy()
        self.validation = validation
        self._set_target_transform(target_transform)
        self.test = test if test is None else test.copy()
        self.target = config.target
        self.batch_size = config.batch_size
        self.train_sampler = train_sampler
        self.config = config
        self.seed = seed
        self._fitted = False

    def _set_target_transform(self, target_transform: Union[TransformerMixin, Tuple]) -> None:
        if target_transform is not None:
            if isinstance(target_transform, Iterable):
                target_transform = FunctionTransformer(
                    func=target_transform[0], inverse_func=target_transform[1]
                )
            self.do_target_transform = True
        else:
            self.do_target_transform = False
        self.target_transform_template = target_transform

    def update_config(self, config) -> None:
        """Calculates and updates a few key information to the config object

        Raises:
            NotImplementedError: [description]
        """
        categorical_dim = len(config.categorical_cols)
        continuous_dim = len(config.continuous_cols)
        if config.task == "regression":
            output_dim = len(config.target)
        elif config.task == "classification":
            output_dim = len(self.train[config.target[0]].unique())
        else:
            output_dim = None
        categorical_cardinality = None
        embedding_dims = None
        if not self.do_leave_one_out_encoder():
            categorical_cardinality = [
                int(self.train[col].fillna("NA").nunique()) + 1
                for col in config.categorical_cols
            ]
            embedding_dims = [
                (x, min(50, (x + 1) // 2)) for x in categorical_cardinality
            ]
            if hasattr(config, "embedding_dims"):
                if config.embedding_dims is not None:
                    embedding_dims = config.embedding_dims
        return InferredConfig(
            categorical_dim=categorical_dim,
            continuous_dim=continuous_dim,
            output_dim=output_dim,
            categorical_cardinality=categorical_cardinality,
            embedding_dims=embedding_dims,
        )

    def do_leave_one_out_encoder(self) -> bool:
        """Checks the special condition for NODE where we use a LeaveOneOutEncoder to encode categorical columns

        Returns:
            bool
        """
        return (self.config._model_name == "NODEModel") and (
            not self.config.embed_categorical
        )

    def _encode_date_columns(self, data: pd.DataFrame) -> pd.DataFrame:
        added_features = []
        for field_name, freq in self.config.date_columns:
            data = self.make_date(data, field_name)
            data, _new_feats = self.add_datepart(
                data, field_name, frequency=freq, prefix=None, drop=True
            )
            added_features+=_new_feats
        return data, added_features
    
    def _encode_categorical_columns(self, data: pd.DataFrame, stage:str) -> pd.DataFrame:
        if stage == "fit":
            if self.do_leave_one_out_encoder():
                logger.debug("Encoding Categorical Columns using LeavOneOutEncoder")
                self.categorical_encoder = ce.LeaveOneOutEncoder(
                    cols=self.config.categorical_cols, random_state=self.seed
                )
                # Multi-Target Regression uses the first target to encode the categorical columns
                if len(self.config.target) > 1:
                    logger.warning(
                        f"Multi-Target Regression: using the first target({self.config.target[0]}) to encode the categorical columns"
                    )
                data = self.categorical_encoder.fit_transform(
                    data, data[self.config.target[0]]
                )
            else:
                logger.debug("Encoding Categorical Columns using OrdinalEncoder")
                self.categorical_encoder = OrdinalEncoder(
                    cols=self.config.categorical_cols
                )
                data = self.categorical_encoder.fit_transform(data)
        else:
            data = self.categorical_encoder.transform(data)
        return data
    
    def _transform_continuous_columns(self, data: pd.DataFrame, stage:str) -> pd.DataFrame:
        if stage == "fit":
            transform = self.CONTINUOUS_TRANSFORMS[
                self.config.continuous_feature_transform
            ]
            if "random_state" in transform["params"] and self.seed is not None:
                transform["params"]["random_state"] = self.seed
            self.continuous_transform = transform["callable"](**transform["params"])
            # TODO implement quantile noise
            data.loc[
                :, self.config.continuous_cols
            ] = self.continuous_transform.fit_transform(
                data.loc[:, self.config.continuous_cols]
            )
        else:
            data.loc[
                :, self.config.continuous_cols
            ] = self.continuous_transform.transform(
                data.loc[:, self.config.continuous_cols]
            )
        return data
    
    def _normalize_continuous_columns(self, data: pd.DataFrame, stage:str) -> pd.DataFrame:
        if stage == "fit":
            self.scaler = StandardScaler()
            data.loc[:, self.config.continuous_cols] = self.scaler.fit_transform(
                data.loc[:, self.config.continuous_cols]
            )
        else:
            data.loc[:, self.config.continuous_cols] = self.scaler.transform(
                data.loc[:, self.config.continuous_cols]
            )
        return data
    
    def _label_encode_target(self, data: pd.DataFrame, stage:str) -> pd.DataFrame:
        if self.config.task == "classification":
            if stage == "fit":
                self.label_encoder = LabelEncoder()
                data[self.config.target[0]] = self.label_encoder.fit_transform(
                    data[self.config.target[0]]
                )
            else:
                if self.config.target[0] in data.columns:
                    data[self.config.target[0]] = self.label_encoder.transform(
                        data[self.config.target[0]]
                    )
        return data
    
    def _target_transform(self, data: pd.DataFrame, stage:str) -> pd.DataFrame:
        if self.config.task == "regression":
            # target transform only for regression
            if all([col in data.columns for col in self.config.target]):
                if self.do_target_transform:
                    if stage == "fit":
                        target_transforms = []
                        for col in self.config.target:
                            _target_transform = copy.deepcopy(
                                self.target_transform_template
                            )
                            data[col] = _target_transform.fit_transform(
                                data[col].values.reshape(-1, 1)
                            )
                            target_transforms.append(_target_transform)
                        self.target_transforms = target_transforms
                    else:
                        for col, _target_transform in zip(
                            self.config.target, self.target_transforms
                        ):
                            data[col] = _target_transform.transform(
                                data[col].values.reshape(-1, 1)
                            )
        return data

    def preprocess_data(
        self, data: pd.DataFrame, stage: str = "inference"
    ) -> Tuple[pd.DataFrame, list]:
        """The preprocessing, like Categorical Encoding, Normalization, etc. which any dataframe should undergo before feeding into the dataloder

        Args:
            data (pd.DataFrame): A dataframe with the features and target
            stage (str, optional): Internal parameter. Used to distinguisj between fit and inference. Defaults to "inference".

        Returns:
            tuple[pd.DataFrame, list]: Returns the processed dataframe and the added features(list) as a tuple
        """
        logger.info(f"Preprocessing data: Stage: {stage}...")
        added_features = None
        if self.config.encode_date_columns:
            data, added_features = self._encode_date_columns(data)
        # The only features that are added are the date features extracted
        # from the date which are categorical in nature
        if (added_features is not None) and (stage == "fit"):
            logger.debug(
                f"Added {added_features} features after encoding the date_columns"
            )
            self.config.categorical_cols += added_features
            # Update the categorical dimension in config
            self.config.categorical_dim = (
                len(self.config.categorical_cols)
                if self.config.categorical_cols is not None
                else 0
            )
        # Encoding Categorical Columns
        if len(self.config.categorical_cols) > 0:
<<<<<<< HEAD
            if stage == "fit":
                if self.do_leave_one_out_encoder():
                    logger.debug("Encoding Categorical Columns using LeavOneOutEncoder")
                    self.categorical_encoder = ce.LeaveOneOutEncoder(
                        cols=self.config.categorical_cols, random_state=self.seed
                    )
                    # Multi-Target Regression uses the first target to encode the categorical columns
                    if len(self.config.target) > 1:
                        logger.warning(
                            f"Multi-Target Regression: using the first target({self.config.target[0]}) to encode the categorical columns"
                        )
                    data = self.categorical_encoder.fit_transform(
                        data, data[self.config.target[0]]
                    )
                else:
                    logger.debug("Encoding Categorical Columns using OrdinalEncoder")
                    self.categorical_encoder = OrdinalEncoder(
                        cols=self.config.categorical_cols,
                        handle_unseen="impute"
                        if self.config.handle_unknown_categories
                        else "error",
                        handle_missing="impute"
                        if self.config.handle_missing_values
                        else "error",
                    )
                    data = self.categorical_encoder.fit_transform(data)
            else:
                data = self.categorical_encoder.transform(data)
=======
            data = self._encode_categorical_columns(data, stage)
>>>>>>> 05842c87

        # Transforming Continuous Columns
        if (self.config.continuous_feature_transform is not None) and (
            len(self.config.continuous_cols) > 0
        ):
            data = self._transform_continuous_columns(data, stage)
        # Normalizing Continuous Columns
        if (self.config.normalize_continuous_features) and (
            len(self.config.continuous_cols) > 0
        ):
            data = self._normalize_continuous_columns(data, stage)
        # Converting target labels to a 0 indexed label
        data = self._label_encode_target(data, stage)
        # Target Transforms
        data = self._target_transform(data, stage)
        return data, added_features

    def setup(self, stage: Optional[str] = None) -> None:
        """Data Operations you want to perform on all GPUs, like train-test split, transformations, etc.
        This is called before accessing the dataloaders

        Args:
            stage (Optional[str], optional): Internal parameter to distinguish between fit and inference. Defaults to None.
        """
        if stage == "fit" or stage is None:
            if self.validation is None:
                logger.debug(
                    f"No validation data provided. Using {self.config.validation_split*100}% of train data as validation"
                )
                val_idx = self.train.sample(
                    int(self.config.validation_split * len(self.train)),
                    random_state=self.seed,
                ).index
                self.validation = self.train[self.train.index.isin(val_idx)]
                self.train = self.train[~self.train.index.isin(val_idx)]
            else:
                self.validation = self.validation.copy()
            # Preprocessing Train, Validation
            self.train, _ = self.preprocess_data(self.train, stage="fit")
            self.validation, _ = self.preprocess_data(
                self.validation, stage="inference"
            )
            if self.test is not None:
                self.test, _ = self.preprocess_data(self.test, stage="inference")
            self._fitted = True

    # adapted from gluonts
    @classmethod
    def time_features_from_frequency_str(cls, freq_str: str) -> List[str]:
        """
        Returns a list of time features that will be appropriate for the given frequency string.

        Parameters
        ----------

        freq_str
            Frequency string of the form [multiple][granularity] such as "12H", "5min", "1D" etc.

        """

        features_by_offsets = {
            offsets.YearBegin: [],
            offsets.YearEnd: [],
            offsets.MonthBegin: [
                "Month",
                "Quarter",
                "Is_quarter_end",
                "Is_quarter_start",
                "Is_year_end",
                "Is_year_start",
            ],
            offsets.MonthEnd: [
                "Month",
                "Quarter",
                "Is_quarter_end",
                "Is_quarter_start",
                "Is_year_end",
                "Is_year_start",
            ],
            offsets.Week: [
                "Month",
                "Quarter",
                "Is_quarter_end",
                "Is_quarter_start",
                "Is_year_end",
                "Is_year_start",
                "Is_month_start",
                "Week",
            ],
            offsets.Day: [
                "Month",
                "Quarter",
                "Is_quarter_end",
                "Is_quarter_start",
                "Is_year_end",
                "Is_year_start",
                "Is_month_start",
                "Week" "Day",
                "Dayofweek",
                "Dayofyear",
            ],
            offsets.BusinessDay: [
                "Month",
                "Quarter",
                "Is_quarter_end",
                "Is_quarter_start",
                "Is_year_end",
                "Is_year_start",
                "Is_month_start",
                "Week" "Day",
                "Dayofweek",
                "Dayofyear",
            ],
            offsets.Hour: [
                "Month",
                "Quarter",
                "Is_quarter_end",
                "Is_quarter_start",
                "Is_year_end",
                "Is_year_start",
                "Is_month_start",
                "Week" "Day",
                "Dayofweek",
                "Dayofyear",
                "Hour",
            ],
            offsets.Minute: [
                "Month",
                "Quarter",
                "Is_quarter_end",
                "Is_quarter_start",
                "Is_year_end",
                "Is_year_start",
                "Is_month_start",
                "Week" "Day",
                "Dayofweek",
                "Dayofyear",
                "Hour",
                "Minute",
            ],
        }

        offset = to_offset(freq_str)

        for offset_type, feature in features_by_offsets.items():
            if isinstance(offset, offset_type):
                return feature

        supported_freq_msg = f"""
        Unsupported frequency {freq_str}

        The following frequencies are supported:

            Y, YS   - yearly
                alias: A
            M, MS   - monthly
            W   - weekly
            D   - daily
            B   - business days
            H   - hourly
            T   - minutely
                alias: min
        """
        raise RuntimeError(supported_freq_msg)

    # adapted from fastai
    @classmethod
    def make_date(cls, df: pd.DataFrame, date_field: str):
        "Make sure `df[date_field]` is of the right date type."
        field_dtype = df[date_field].dtype
        if isinstance(field_dtype, pd.core.dtypes.dtypes.DatetimeTZDtype):
            field_dtype = np.datetime64
        if not np.issubdtype(field_dtype, np.datetime64):
            df[date_field] = pd.to_datetime(df[date_field], infer_datetime_format=True)
        return df

    # adapted from fastai
    @classmethod
    def add_datepart(
        cls,
        df: pd.DataFrame,
        field_name: str,
        frequency: str,
        prefix: str = None,
        drop: bool = True,
    ):
        "Helper function that adds columns relevant to a date in the column `field_name` of `df`."
        field = df[field_name]
        prefix = (
            re.sub("[Dd]ate$", "", field_name) if prefix is None else prefix
        ) + "_"
        attr = cls.time_features_from_frequency_str(frequency)
        added_features = []
        for n in attr:
            if n == "Week":
                continue
            df[prefix + n] = getattr(field.dt, n.lower())
            added_features.append(prefix + n)
        # Pandas removed `dt.week` in v1.1.10
        if "Week" in attr:
            week = (
                field.dt.isocalendar().week
                if hasattr(field.dt, "isocalendar")
                else field.dt.week
            )
            df.insert(3, prefix + "Week", week)
            added_features.append(prefix + "Week")
        # TODO Not adding Elapsed by default. Need to route it through config
        # mask = ~field.isna()
        # df[prefix + "Elapsed"] = np.where(
        #     mask, field.values.astype(np.int64) // 10 ** 9, None
        # )
        # added_features.append(prefix + "Elapsed")
        if drop:
            df.drop(field_name, axis=1, inplace=True)

        # Removing features woth zero variations
        # for col in added_features:
        #     if len(df[col].unique()) == 1:
        #         df.drop(columns=col, inplace=True)
        #         added_features.remove(col)
        return df, added_features

    def train_dataloader(self, batch_size: Optional[int] = None) -> DataLoader:
        """Function that loads the train set."""
        dataset = TabularDataset(
            task=self.config.task,
            data=self.train,
            categorical_cols=self.config.categorical_cols,
            continuous_cols=self.config.continuous_cols,
            embed_categorical=(not self.do_leave_one_out_encoder()),
            target=self.target,
        )
        return DataLoader(
            dataset,
            batch_size if batch_size is not None else self.batch_size,
            shuffle=True if self.train_sampler is None else False,
            num_workers=self.config.num_workers,
            sampler=self.train_sampler,
            pin_memory=self.config.pin_memory,
        )

    def val_dataloader(self) -> DataLoader:
        """Function that loads the validation set."""
        dataset = TabularDataset(
            task=self.config.task,
            data=self.validation,
            categorical_cols=self.config.categorical_cols,
            continuous_cols=self.config.continuous_cols,
            embed_categorical=(not self.do_leave_one_out_encoder()),
            target=self.target,
        )
        return DataLoader(
            dataset,
            self.batch_size,
            shuffle=False,
            num_workers=self.config.num_workers,
            pin_memory=self.config.pin_memory,
        )

    def test_dataloader(self) -> DataLoader:
        """Function that loads the validation set."""
        if self.test is not None:
            dataset = TabularDataset(
                task=self.config.task,
                data=self.test,
                categorical_cols=self.config.categorical_cols,
                continuous_cols=self.config.continuous_cols,
                embed_categorical=(not self.do_leave_one_out_encoder()),
                target=self.target,
            )
            return DataLoader(
                dataset,
                self.batch_size,
                shuffle=False,
                num_workers=self.config.num_workers,
                pin_memory=self.config.pin_memory,
            )

    def _prepare_inference_data(self, df: pd.DataFrame) -> pd.DataFrame:
        """Prepare data for inference."""
        # TODO Is the target encoding necessary?
        if len(set(self.target) - set(df.columns)) > 0:
            if self.config.task == "classification":
                df.loc[:, self.target] = np.array(
                    [self.label_encoder.classes_[0]] * len(df)
                )
            else:
                df.loc[:, self.target] = np.zeros((len(df), len(self.target)))
        df, _ = self.preprocess_data(df, stage="inference")
        return df

    def prepare_inference_dataloader(self, df: pd.DataFrame) -> DataLoader:
        """Function that prepares and loads the new data.

        Args:
            df (pd.DataFrame): Dataframe with the features and target

        Returns:
            DataLoader: The dataloader for the passed in dataframe
        """
        df = df.copy()
        df = self._prepare_inference_data(df)
        dataset = TabularDataset(
            task=self.config.task,
            data=df,
            categorical_cols=self.config.categorical_cols,
            continuous_cols=self.config.continuous_cols,
            embed_categorical=(not self.do_leave_one_out_encoder()),
            target=self.target
            if all([col in df.columns for col in self.target])
            else None,
        )
        return DataLoader(
            dataset,
            self.batch_size,
            shuffle=False,
            num_workers=self.config.num_workers,
        )

    def save_dataloader(self, path):
        if isinstance(path, str):
            path = Path(path)
        joblib.dump(self, path)

    @classmethod
    def load_datamodule(cls, path: Union[str, Path]):
        """Loads a datamodule from a path.

        Args:
            path (Union[str, Path]): Path to the datamodule

        Returns:
            DataModule: The datamodule loaded from the path
        """
        if isinstance(path, str):
            path = Path(path)
        if not path.exists():
            raise FileNotFoundError(f"{path} does not exist.")
        datamodule = joblib.load(path)
        return datamodule


class TabularDataset(Dataset):
    def __init__(
        self,
        data: pd.DataFrame,
        task: str,
        continuous_cols: List[str] = None,
        categorical_cols: List[str] = None,
        embed_categorical: bool = True,
        target: List[str] = None,
    ):
        """Dataset to Load Tabular Data

        Args:
            data (pd.DataFrame): Pandas DataFrame to load during training
            task (str): Whether it is a classification or regression task. If classification, it returns a LongTensor as target
            continuous_cols (List[str], optional): A list of names of continuous columns. Defaults to None.
            categorical_cols (List[str], optional): A list of names of categorical columns.
            These columns must be ordinal encoded beforehand. Defaults to None.
            embed_categorical (bool): Flag to tell the dataset whether to convert categorical columns to LongTensor or retain as float.
            If we are going to embed categorical cols with an embedding layer, we need to convert the columns to LongTensor
            target (List[str], optional): A list of strings with target column name(s). Defaults to None.
        """

        self.task = task
        self.n = data.shape[0]

        if target:
            self.y = data[target].astype(np.float32).values
            if isinstance(target, str):
                self.y = self.y.reshape(-1, 1)  # .astype(np.int64)
        else:
            self.y = np.zeros((self.n, 1))  # .astype(np.int64)

        if task == "classification":
            self.y = self.y.astype(np.int64)
        self.categorical_cols = categorical_cols if categorical_cols else []
        self.continuous_cols = continuous_cols if continuous_cols else []

        if self.continuous_cols:
            self.continuous_X = data[self.continuous_cols].astype(np.float32).values

        if self.categorical_cols:
            self.categorical_X = data[categorical_cols]
            if embed_categorical:
                self.categorical_X = self.categorical_X.astype(np.int64).values
            else:
                self.categorical_X = self.categorical_X.astype(np.float32).values

    def __len__(self):
        """
        Denotes the total number of samples.
        """
        return self.n

    def __getitem__(self, idx):
        """
        Generates one sample of data.
        """
        return {
            "target": self.y[idx],
            "continuous": self.continuous_X[idx]
            if self.continuous_cols
            else torch.Tensor(),
            "categorical": self.categorical_X[idx]
            if self.categorical_cols
            else torch.Tensor(),
        }<|MERGE_RESOLUTION|>--- conflicted
+++ resolved
@@ -91,7 +91,9 @@
         self.seed = seed
         self._fitted = False
 
-    def _set_target_transform(self, target_transform: Union[TransformerMixin, Tuple]) -> None:
+    def _set_target_transform(
+        self, target_transform: Union[TransformerMixin, Tuple]
+    ) -> None:
         if target_transform is not None:
             if isinstance(target_transform, Iterable):
                 target_transform = FunctionTransformer(
@@ -154,10 +156,12 @@
             data, _new_feats = self.add_datepart(
                 data, field_name, frequency=freq, prefix=None, drop=True
             )
-            added_features+=_new_feats
+            added_features += _new_feats
         return data, added_features
-    
-    def _encode_categorical_columns(self, data: pd.DataFrame, stage:str) -> pd.DataFrame:
+
+    def _encode_categorical_columns(
+        self, data: pd.DataFrame, stage: str
+    ) -> pd.DataFrame:
         if stage == "fit":
             if self.do_leave_one_out_encoder():
                 logger.debug("Encoding Categorical Columns using LeavOneOutEncoder")
@@ -175,14 +179,22 @@
             else:
                 logger.debug("Encoding Categorical Columns using OrdinalEncoder")
                 self.categorical_encoder = OrdinalEncoder(
-                    cols=self.config.categorical_cols
+                    cols=self.config.categorical_cols,
+                    handle_unseen="impute"
+                    if self.config.handle_unknown_categories
+                    else "error",
+                    handle_missing="impute"
+                    if self.config.handle_missing_values
+                    else "error",
                 )
                 data = self.categorical_encoder.fit_transform(data)
         else:
             data = self.categorical_encoder.transform(data)
         return data
-    
-    def _transform_continuous_columns(self, data: pd.DataFrame, stage:str) -> pd.DataFrame:
+
+    def _transform_continuous_columns(
+        self, data: pd.DataFrame, stage: str
+    ) -> pd.DataFrame:
         if stage == "fit":
             transform = self.CONTINUOUS_TRANSFORMS[
                 self.config.continuous_feature_transform
@@ -203,8 +215,10 @@
                 data.loc[:, self.config.continuous_cols]
             )
         return data
-    
-    def _normalize_continuous_columns(self, data: pd.DataFrame, stage:str) -> pd.DataFrame:
+
+    def _normalize_continuous_columns(
+        self, data: pd.DataFrame, stage: str
+    ) -> pd.DataFrame:
         if stage == "fit":
             self.scaler = StandardScaler()
             data.loc[:, self.config.continuous_cols] = self.scaler.fit_transform(
@@ -215,8 +229,8 @@
                 data.loc[:, self.config.continuous_cols]
             )
         return data
-    
-    def _label_encode_target(self, data: pd.DataFrame, stage:str) -> pd.DataFrame:
+
+    def _label_encode_target(self, data: pd.DataFrame, stage: str) -> pd.DataFrame:
         if self.config.task == "classification":
             if stage == "fit":
                 self.label_encoder = LabelEncoder()
@@ -229,8 +243,8 @@
                         data[self.config.target[0]]
                     )
         return data
-    
-    def _target_transform(self, data: pd.DataFrame, stage:str) -> pd.DataFrame:
+
+    def _target_transform(self, data: pd.DataFrame, stage: str) -> pd.DataFrame:
         if self.config.task == "regression":
             # target transform only for regression
             if all([col in data.columns for col in self.config.target]):
@@ -286,38 +300,7 @@
             )
         # Encoding Categorical Columns
         if len(self.config.categorical_cols) > 0:
-<<<<<<< HEAD
-            if stage == "fit":
-                if self.do_leave_one_out_encoder():
-                    logger.debug("Encoding Categorical Columns using LeavOneOutEncoder")
-                    self.categorical_encoder = ce.LeaveOneOutEncoder(
-                        cols=self.config.categorical_cols, random_state=self.seed
-                    )
-                    # Multi-Target Regression uses the first target to encode the categorical columns
-                    if len(self.config.target) > 1:
-                        logger.warning(
-                            f"Multi-Target Regression: using the first target({self.config.target[0]}) to encode the categorical columns"
-                        )
-                    data = self.categorical_encoder.fit_transform(
-                        data, data[self.config.target[0]]
-                    )
-                else:
-                    logger.debug("Encoding Categorical Columns using OrdinalEncoder")
-                    self.categorical_encoder = OrdinalEncoder(
-                        cols=self.config.categorical_cols,
-                        handle_unseen="impute"
-                        if self.config.handle_unknown_categories
-                        else "error",
-                        handle_missing="impute"
-                        if self.config.handle_missing_values
-                        else "error",
-                    )
-                    data = self.categorical_encoder.fit_transform(data)
-            else:
-                data = self.categorical_encoder.transform(data)
-=======
             data = self._encode_categorical_columns(data, stage)
->>>>>>> 05842c87
 
         # Transforming Continuous Columns
         if (self.config.continuous_feature_transform is not None) and (
